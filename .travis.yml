--- conflicted
+++ resolved
@@ -10,14 +10,8 @@
 script:
   - python setup.py test
 after_success:
-<<<<<<< HEAD
-  - coveralls
-  - codecov
-
-=======
   - coverage xml
   - python-codacy-coverage -r coverage.xml
->>>>>>> d6333c2c
 deploy:
   true:
     condition: $TRAVIS_PYTHON_VERSION == "3.7"
