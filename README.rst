=====
pyGMM
=====

.. image:: https://img.shields.io/pypi/v/pygmm.svg
    :target: https://pypi.python.org/pypi/pygmm
    :alt: PyPi Cheese Shop

.. image:: https://img.shields.io/travis/arkottke/pygmm.svg
    :target: https://travis-ci.org/arkottke/pygmm
    :alt: Build Status

.. image:: https://readthedocs.org/projects/pygmm/badge/?version=latest&style=flat
    :target: https://pygmm.readthedocs.org
    :alt: Documentation Status

.. image:: https://coveralls.io/repos/github/arkottke/pygmm/badge.svg?branch=master
    :target: https://coveralls.io/github/arkottke/pygmm?branch=master
    :alt: Test Coverage

.. image:: https://landscape.io/github/arkottke/pygmm/master/landscape.svg?style=flat
    :target: https://landscape.io/github/arkottke/pygmm/master
    :alt: Code Health

.. image:: https://img.shields.io/badge/license-MIT-blue.svg
    :target: https://github.com/arkottke/pygmm/blob/master/LICENSE
    :alt: License
    
.. image:: https://zenodo.org/badge/21452/arkottke/pygmm.svg
   :target: https://zenodo.org/badge/latestdoi/21452/arkottke/pygmm
   :alt: DOI Information

Ground motion models implemented in Python.

* Free software: MIT license
* Documentation: https://pygmm.readthedocs.org.

I have recently learned that additional ground motion models have been implemented through GEM's OpenQuake Hazardlib_, which I recommend checking out.

.. _Hazardlib: https://github.com/gem/oq-hazardlib

Features
--------

Models currently supported:

* Akkar, Sandikkaya, & Bommer (2014) with unit tests

* Atkinson & Boore (2006)

* Abrahamson, Silva, & Kamai (2014) with unit tests

* Boore, Stewart, Seyhan, & Atkinson (2014) with unit tests

* Campbell (2003)

* Campbell & Bozorgnia (2014) with unit tests

* Chiou & Youngs (2014) with unit tests

* Derras, Bard & Cotton (2013) with unit tests

* Idriss (2014) with unit tests

* Pezeshk, Zandieh, & Tavakoli (2001)

* Tavakoli & Pezeshk (2005)


<<<<<<< HEAD
Conditional spectra models:

* Baker & Jayaram (2008) with unit tests

* Kishida (2017) with unit tests

Unit tests means that each test cases are used to test the implemention of
the model.


Credits
---------
=======
Citation
--------
>>>>>>> 89163fbc

Please cite this software using the following DOI:

.. image:: https://zenodo.org/badge/21452/arkottke/pygmm.svg
   :target: https://zenodo.org/badge/latestdoi/21452/arkottke/pygmm
   :alt: DOI Information<|MERGE_RESOLUTION|>--- conflicted
+++ resolved
@@ -66,8 +66,6 @@
 
 * Tavakoli & Pezeshk (2005)
 
-
-<<<<<<< HEAD
 Conditional spectra models:
 
 * Baker & Jayaram (2008) with unit tests
@@ -78,12 +76,8 @@
 the model.
 
 
-Credits
----------
-=======
 Citation
 --------
->>>>>>> 89163fbc
 
 Please cite this software using the following DOI:
 
